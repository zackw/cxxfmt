--- conflicted
+++ resolved
@@ -155,7 +155,6 @@
     ospec = spec
     return case_a1(spec, ospec, val, cval)
 
-<<<<<<< HEAD
 @caseprint( ("const char *", "const char *", "const char *") )
 def case_a3_s_s_s(spec, v1, v2, v3, exp=None):
     if exp is None:
@@ -165,7 +164,7 @@
             json.dumps(v1) + ", " +
             json.dumps(v2) + ", " +
             json.dumps(v3))
-=======
+
 class TestProcess1(object):
     """Generate a function to process a single subtest of a particular
        casetype."""
@@ -268,7 +267,6 @@
   for (const caseT* c = cases; c < cases+n; c++)
     success &= process1(*c);
 """)
->>>>>>> 9f6a4e32
 
 class TestBlock(object):
     """One block of tests.  All tests in a block share the same
